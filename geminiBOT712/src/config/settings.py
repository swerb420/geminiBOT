--- conflicted
+++ resolved
@@ -60,12 +60,9 @@
     if not os.path.exists(ENCRYPTED_KEYS_PATH):
         raise FileNotFoundError(
             f"Encrypted keys file missing at {ENCRYPTED_KEYS_PATH}. Run scripts/encrypt_keys.py"
-<<<<<<< HEAD
         )
+
 
 # --- Execution Mode ---
 # Determines whether the system trades in paper or live mode.
-TRADING_MODE = os.getenv("TRADING_MODE", "paper")
-=======
-        )
->>>>>>> ad2ad493
+TRADING_MODE = os.getenv("TRADING_MODE", "paper")